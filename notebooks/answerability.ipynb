--- conflicted
+++ resolved
@@ -129,12 +129,7 @@
    "source": [
     "# Try some variations on the original question\n",
     "variations = [\n",
-<<<<<<< HEAD
-    "    \"Does my dog not have fleas?\",  # Answerable\n",
-    "    \"Does my cat have fleas?\",  # Answerable\n",
-=======
     "    \"Does my cat have no fleas?\",  # Answerable\n",
->>>>>>> 82e4c6b1
     "    \"Does my cat have green eyes?\",  # Unanswerable\n",
     "    \"Does my elephant have fleas?\",  # Unanswerable\n",
     "    \"Which of my pets have fleas?\",  # Answerable\n",
