--- conflicted
+++ resolved
@@ -34,13 +34,9 @@
     def __init__(self, config: aconfig.Config):
         self._model_str = config.model_name
 
-<<<<<<< HEAD
-    async def generate(self, input_str: str) -> GenerateResult:
-=======
-    def generate(
+    async def generate(
         self, input_str: str, num_return_sequences: int = 1
     ) -> GenerateResults:
->>>>>>> c5e3dff3
         """Run a direct /completions call"""
 
         if num_return_sequences < 1:  # Check like the others for invalid
