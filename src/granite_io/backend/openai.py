--- conflicted
+++ resolved
@@ -49,22 +49,7 @@
         # pylint: disable-next=missing-kwoa
         return await self._openai_client.completions.create(**inputs.dict())
 
-<<<<<<< HEAD
-        if num_return_sequences < 1:
-            raise ValueError(
-                f"Invalid value for num_return_sequences ({num_return_sequences})"
-            )
-
-        result = await self._openai_client.completions.create(
-            model=self._model_str,
-            prompt=input_str,
-            best_of=num_return_sequences,
-            n=num_return_sequences,
-            max_tokens=1024,  # TODO: make this configurable
-        )
-=======
     def process_output(self, outputs):
->>>>>>> 3a5a81ee
         results = []
         for choice in outputs.choices:
             results.append(
