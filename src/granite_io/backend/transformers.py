--- conflicted
+++ resolved
@@ -114,41 +114,9 @@
 
         kwargs = super().process_input(inputs).model_dump(exclude_unset=True)
 
-<<<<<<< HEAD
-            # The generate() method doesn't explicitly tell us why it stopped
-            # generating. We are supposed to infer that from the output.
-            if generated_tokens[-1] == self._tokenizer.eos_token_id:
-                stop_reason = "end_of_turn"
-                # We're also supposed to strip off the end-of-turn tokens ourselves.
-                generated_tokens = generated_tokens[:-1]
-
-                # When one requests multiple completions, the shorter completions will
-                # come out padded with extra end-of-turn tokens so that everything is
-                # the same length.
-                while (
-                    len(generated_tokens) > 0
-                    and generated_tokens[-1] == self._tokenizer.eos_token_id
-                ):
-                    generated_tokens = generated_tokens[:-1]
-
-            else:
-                stop_reason = "out_of_tokens"
-
-            # Of course, the model does not have a pointer to its tokenizer, so
-            # we need to post-process the model's output to get a usable string.
-            completion_string = self._tokenizer.decode(generated_tokens)
-            generated_results.append(
-                GenerateResult(
-                    completion_string=completion_string,
-                    completion_tokens=generated_tokens,
-                    stop_reason=stop_reason,
-                )
-            )
-=======
         # Migrate alias kwargs to this flavor of backend
         self.kwarg_alias(kwargs, "stop_strings", "stop")
         self.kwarg_alias(kwargs, "num_return_sequences", "n")
->>>>>>> 3a5a81ee
 
         # num_beams > num_return_sequences
         n = kwargs.get("num_return_sequences", 1)
@@ -274,11 +242,20 @@
 
             # The generate() method doesn't explicitly tell us why it stopped
             # generating. We are supposed to infer that from the output.
-            if full_token_sequence[-1] == self._tokenizer.eos_token_id:
+            if generated_tokens[-1] == self._tokenizer.eos_token_id:
                 stop_reason = "end_of_turn"
                 # We're also supposed to strip off the end-of-turn tokens ourselves.
-                if generated_tokens:
+                generated_tokens = generated_tokens[:-1]
+
+                # When one requests multiple completions, the shorter completions will
+                # come out padded with extra end-of-turn tokens so that everything is
+                # the same length.
+                while (
+                    len(generated_tokens) > 0
+                    and generated_tokens[-1] == self._tokenizer.eos_token_id
+                ):
                     generated_tokens = generated_tokens[:-1]
+
             else:
                 stop_reason = "out_of_tokens"
 
