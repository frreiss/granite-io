# SPDX-License-Identifier: Apache-2.0

"""
Tests for the Granite certainty intrinsic's I/O processor
"""

# Standard
import datetime
import textwrap

# Third Party
import pytest

# Local
from granite_io import make_io_processor
from granite_io.backend.vllm_server import LocalVLLMServer
from granite_io.io.certainty import CertaintyCompositeIOProcessor, CertaintyIOProcessor
from granite_io.io.granite_3_2.input_processors.granite_3_2_input_processor import (
    Granite3Point2Inputs,
<<<<<<< HEAD
    override_date_for_testing
=======
    override_date_for_testing,
>>>>>>> cd9570df
)
from granite_io.types import (
    GenerateResult,
    GenerateResults,
)

_EXAMPLE_CHAT_INPUT = Granite3Point2Inputs.model_validate(
    {
        "messages": [
            {"role": "assistant", "content": "Welcome to pet questions!"},
            {"role": "user", "content": "Which of my pets have fleas?"},
            {"role": "assistant", "content": "Only your dog has fleas."},
        ],
        "documents": [
            {"text": "My dog has fleas."},
            {"text": "My cat does not have fleas."},
        ],
        "generate_inputs": {
            "temperature": 0.0  # Ensure consistency across runs
        },
    }
)


def _make_result(content: str):
    """Convenience method to create a fake model output object."""
    return GenerateResult(
        completion_string=content, completion_tokens=[], stop_reason="dummy stop reason"
    )


_TODAYS_DATE = datetime.datetime.now().strftime("%B %d, %Y")


def test_canned_input():
    """
    Validate that the I/O processor handles a single instance of canned input in the
    expected way.
    """
    io_processor = CertaintyIOProcessor(None)
    output = io_processor.inputs_to_generate_inputs(_EXAMPLE_CHAT_INPUT).prompt
    print(f"Actual output:\n{output}")
    expected_output = textwrap.dedent(f"""\
    <|start_of_role|>system<|end_of_role|>Knowledge Cutoff Date: April 2024.
    Today's Date: {_TODAYS_DATE}.
    You are Granite, developed by IBM.Write the response to the user's input by \
strictly aligning with the facts in the provided documents. If the information needed \
to answer the question is not available in the documents, inform the user that the \
question cannot be answered based on the available data.<|end_of_text|>
    <|start_of_role|>documents<|end_of_role|>Document 0
    My dog has fleas.
    
    Document 1
    My cat does not have fleas.<|end_of_text|>
    <|start_of_role|>assistant<|end_of_role|>Welcome to pet questions!<|end_of_text|>
    <|start_of_role|>user<|end_of_role|>Which of my pets have fleas?<|end_of_text|>
    <|start_of_role|>assistant<|end_of_role|>Only your dog has fleas.<|end_of_text|>
    <|start_of_role|>certainty<|end_of_role|>""")
    assert output == expected_output


def test_canned_output():
    """
    Validate that the I/O processor handles a single instance of canned model output
    in the expected way.
    """
    io_processor = CertaintyIOProcessor(None)

    raw_output_to_expected = [
        ("0", "0.0"),
        ("7", "0.7"),
        ("9", "0.9"),
        ("Hello world", "nan"),
    ]

    # Single output
    for raw_output, expected in raw_output_to_expected:
        output = io_processor.output_to_result(
            GenerateResults(results=[_make_result(raw_output)]), _EXAMPLE_CHAT_INPUT
        )
        assert len(output.results) == 1
        assert output.results[0].next_message.content == expected

    # Multiple outputs
    multi_raw_output = [
        _make_result(raw_output) for raw_output, _ in raw_output_to_expected
    ]
    multi_expected = [expected for _, expected in raw_output_to_expected]
    multi_output = io_processor.output_to_result(
        GenerateResults(results=multi_raw_output), _EXAMPLE_CHAT_INPUT
    )
    multi_output_strs = [r.next_message.content for r in multi_output.results]
    assert multi_output_strs == multi_expected


@pytest.mark.vcr
def test_run_model(lora_server: LocalVLLMServer, fake_date: str):
    """
    Run a chat completion through the LoRA adapter using the I/O processor.
    """
    backend = lora_server.make_lora_backend("certainty")
    io_proc = CertaintyIOProcessor(backend)

    # Pass our example input thorugh the I/O processor and retrieve the result
    override_date_for_testing(fake_date)  # For consistent VCR output
    chat_result = io_proc.create_chat_completion(_EXAMPLE_CHAT_INPUT)

    # We run at temperature zero, so this result should be consistent
    assert float(chat_result.results[0].next_message.content) == 0.8


@pytest.mark.vcr
def test_run_composite(lora_server: LocalVLLMServer, fake_date: str):
    """
    Generate chat completions and check certainty using a composite I/O processor to
    choreograph the flow.
    """
    granite_backend = lora_server.make_backend()
    lora_backend = lora_server.make_lora_backend("certainty")
    granite_io_proc = make_io_processor("Granite 3.2", backend=granite_backend)
    io_proc = CertaintyCompositeIOProcessor(
        granite_io_proc, lora_backend, threshold=0.5
    )

    # Strip off last message and rerun
    input_without_msg = _EXAMPLE_CHAT_INPUT.model_copy(
        update={"messages": _EXAMPLE_CHAT_INPUT.messages[:-1]}
    ).with_addl_generate_params({"temperature": 0.2, "n": 5})
    override_date_for_testing(fake_date)  # For consistent VCR output
    results = io_proc.create_chat_completion(input_without_msg)
    assert len(results.results) > 1

    # High threshold ==> Nothing passes
    io_proc.update_threshold(0.99)
    results = io_proc.create_chat_completion(input_without_msg)
    assert len(results.results) == 1
    assert results.results[0].next_message.content == io_proc._canned_response<|MERGE_RESOLUTION|>--- conflicted
+++ resolved
@@ -17,11 +17,7 @@
 from granite_io.io.certainty import CertaintyCompositeIOProcessor, CertaintyIOProcessor
 from granite_io.io.granite_3_2.input_processors.granite_3_2_input_processor import (
     Granite3Point2Inputs,
-<<<<<<< HEAD
-    override_date_for_testing
-=======
     override_date_for_testing,
->>>>>>> cd9570df
 )
 from granite_io.types import (
     GenerateResult,
